<!DOCTYPE html>
<html lang="en">
  <head>
    <meta charset="utf-8">
    <meta http-equiv="X-UA-Compatible" content="IE=edge">
    <meta name="viewport" content="width=device-width, initial-scale=1">
<<<<<<< HEAD
    <title>Git gud or Git rekt</title>
    <link rel="stylesheet" href="https://cdnjs.cloudflare.com/ajax/libs/uikit/2.27.4/css/uikit.gradient.min.css" />
    <link rel="stylesheet" href="/css/app.css">
  </head>

  <body>
    <%= render @view_module, @view_template, assigns %>
    <!--
    <script src="https://cdnjs.cloudflare.com/ajax/libs/jquery/3.2.1/jquery.min.js"></script>
    <script src="https://cdnjs.cloudflare.com/ajax/libs/uikit/2.27.4/js/uikit.min.js"></script>
    -->
    <script src="/js/app.js"></script>
=======
    <meta name="description" content="">
    <meta name="author" content="">

    <title>Hello Foobar!</title>
    <link rel="stylesheet" href="<%= static_path(@conn, "/css/app.css") %>">
  </head>

  <body>
    <div class="container">
      <header class="header">
        <nav role="navigation">
          <ul class="nav nav-pills pull-right">
            <%= unless authenticated?(@conn) do %>
              <li><a href="<%= authentication_path(@conn, :new) %>">Login</a></li>
            <% else %>
              <li><a href="<%= authentication_path(@conn, :delete) %>">Logout</a></li>
            <% end %>
          </ul>
        </nav>
        <span class="logo"></span>
      </header>

      <p class="alert alert-info" role="alert"><%= get_flash(@conn, :info) %></p>
      <p class="alert alert-danger" role="alert"><%= get_flash(@conn, :error) %></p>

      <main role="main">
        <%= render @view_module, @view_template, assigns %>
      </main>

    </div> <!-- /container -->
    <script src="<%= static_path(@conn, "/js/app.js") %>"></script>
>>>>>>> 94f4b8ad
  </body>
</html><|MERGE_RESOLUTION|>--- conflicted
+++ resolved
@@ -4,20 +4,6 @@
     <meta charset="utf-8">
     <meta http-equiv="X-UA-Compatible" content="IE=edge">
     <meta name="viewport" content="width=device-width, initial-scale=1">
-<<<<<<< HEAD
-    <title>Git gud or Git rekt</title>
-    <link rel="stylesheet" href="https://cdnjs.cloudflare.com/ajax/libs/uikit/2.27.4/css/uikit.gradient.min.css" />
-    <link rel="stylesheet" href="/css/app.css">
-  </head>
-
-  <body>
-    <%= render @view_module, @view_template, assigns %>
-    <!--
-    <script src="https://cdnjs.cloudflare.com/ajax/libs/jquery/3.2.1/jquery.min.js"></script>
-    <script src="https://cdnjs.cloudflare.com/ajax/libs/uikit/2.27.4/js/uikit.min.js"></script>
-    -->
-    <script src="/js/app.js"></script>
-=======
     <meta name="description" content="">
     <meta name="author" content="">
 
@@ -49,6 +35,5 @@
 
     </div> <!-- /container -->
     <script src="<%= static_path(@conn, "/js/app.js") %>"></script>
->>>>>>> 94f4b8ad
   </body>
 </html>